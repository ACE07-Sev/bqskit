"""This module defines a standard `compile` function using BQSKit."""
from __future__ import annotations

import functools
import logging
import warnings
from typing import Any
from typing import Callable
from typing import TYPE_CHECKING

import numpy as np

from bqskit.compiler.compiler import Compiler
from bqskit.compiler.machine import MachineModel
from bqskit.compiler.workflow import Workflow
from bqskit.ir.circuit import Circuit
from bqskit.ir.gate import Gate
from bqskit.ir.gates import CNOTGate
from bqskit.ir.gates import RZGate
from bqskit.ir.gates import SqrtXGate
from bqskit.ir.gates import SwapGate
from bqskit.ir.gates.circuitgate import CircuitGate
from bqskit.ir.gates.measure import MeasurementPlaceholder
from bqskit.ir.gates.parameterized.u3 import U3Gate
from bqskit.ir.gates.parameterized.u8 import U8Gate
from bqskit.ir.gates.parameterized.unitary import VariableUnitaryGate
from bqskit.ir.operation import Operation
from bqskit.ir.opt import HilbertSchmidtCostGenerator
from bqskit.ir.opt import ScipyMinimizer
from bqskit.ir.opt.minimizers.lbfgs import LBFGSMinimizer
from bqskit.passes import *
from bqskit.passes.mapping.embed import EmbedAllPermutationsPass
from bqskit.passes.mapping.layout.pam import PAMLayoutPass
from bqskit.passes.mapping.routing.pam import PAMRoutingPass
from bqskit.passes.mapping.topology import SubtopologySelectionPass
from bqskit.passes.synthesis.pas import PermutationAwareSynthesisPass
from bqskit.qis.state.state import StateVector
from bqskit.qis.state.system import StateSystem
from bqskit.qis.state.system import StateSystemLike
from bqskit.qis.unitary.unitarymatrix import UnitaryMatrix
from bqskit.utils.typing import is_integer
from bqskit.utils.typing import is_real_number


if TYPE_CHECKING:
    from bqskit.qis.unitary import UnitaryLike
    from bqskit.qis.state import StateLike
    from bqskit.compiler.basepass import BasePass


_logger = logging.getLogger(__name__)


def compile(
    input: Circuit | UnitaryLike | StateLike | StateSystemLike,
    model: MachineModel | None = None,
    optimization_level: int = 1,
    max_synthesis_size: int = 3,
    synthesis_epsilon: float = 1e-8,
    error_threshold: float | None = None,
    error_sim_size: int = 8,
    compiler: Compiler | None = None,
    seed: int | None = None,
    *compiler_args: Any,
    **compiler_kwargs: Any,
) -> Circuit:
    """
    Compile a circuit, unitary, or state with a standard workflow.

    Args:
        input (Circuit | UnitaryLike | StateLike): The input to compile.

        model (MachineModel | None): A model of the target machine.
            Defaults to an all-to-all connected hardware with CNOTs and U3s
            as native gates. See :class:`MachineModel` for information
            on loading a preset model or creating a custom one.

        optimization_level (int): The degree of optimization in the workflow.
            The workflow will produce better circuits at the cost of
            performance with a higher number.  An optimization_level
            of 0 is not supported due to inherit optimization in any
            workflow containing synthesis. Valid inputs are 1, 2, 3, or 4.
            (Default: 1)

        max_synthesis_size (int): The maximum size of a unitary to
            synthesize or instantiate. Larger circuits will be partitioned.
            Increasing this will most likely lead to better results with
            an exponential time trade-off. (Default: 3)

        synthesis_epsilon (float): The maximum distance between target
            and circuit unitary during any instantiation or synthesis
            algorithms. (Default: 1e-10)

        error_threshold (float | None): This parameter controls the
            verification mechanism in this compile function. By default,
            it is set to None, so no verification is done. If you set
            this to a float, the upper bound on compilation error
            is calculated. If the upper bound is larger than this number,
            a warning will be logged. (Default: None)

        error_sim_size (int): If an `error_threshold` is set, the error
            upper bound is calculated by simulating blocks of this size.
            As you increase `error_sim_size`, the upper bound on error
            becomes more accurate. (Default: 8)

        compiler (Compiler | None): Pass a :class:`Compiler` to prevent
            creating one. Save on startup time by passing a compiler in
            when calling `compile` multiple times. (Default: None)

        seed (int | None): Set a seed for the compile function for
            better reproducibility. If left as None, will not set seed.

        compiler_args (Any): Passed directly to BQSKit compiler construction.
            Arguments for connecting to a cluster can go here.
            See :class:`Compiler` for more info.

        compiler_kwargs (Any): Passed directly to BQSKit compiler construction.
            Arguments for connecting to a cluster can go here.
            See :class:`Compiler` for more info.

    Returns:
        (Circuit): The compiled circuit.

    Examples:
        >>> from bqskit import Circuit, compile
        >>> circuit = Circuit.from_file('input.qasm')
        >>> compiled_circuit = compile(circuit)
        >>> compiled_circuit.save('output.qasm')
    """
    # Check `input`
    try:
        if isinstance(input, Circuit):
            pass

        elif UnitaryMatrix.is_unitary(input):
            input = UnitaryMatrix(input)

        elif StateVector.is_pure_state(input):
            input = StateVector(input)

        elif StateSystem.is_state_system(input):
            input = StateSystem(input)

        else:
            raise TypeError(
                'Input is neither a circuit, a unitary, a state system'
                f', nor a state. Got {type(input)}.',
            )
    except Exception as e:
        raise TypeError(
            'Unable to determine type of input.'
            ' Ensure that you are trying to compile a valid'
            ' circuit, unitary, or state.',
        ) from e

    assert isinstance(input, (Circuit, UnitaryMatrix, StateVector, StateSystem))

    if not all(r == input.radixes[0] for r in input.radixes):
        raise ValueError(
            'Currently, can only automatically build a workflow '
            'for same-level systems, such as qubit-only or qutrit-only'
            'systems. Heterogenous-radix systems are not yet supported'
            'with the standard workflows.',
        )

    # Check `model`
    if model is None:
        model = MachineModel(input.num_qudits, radixes=input.radixes)

    if not isinstance(model, MachineModel):
        raise TypeError(f'Expected MachineModel for model, got {type(model)}.')

    if model.num_qudits < input.num_qudits:
        raise ValueError('Machine is too small for circuit.')

    if not all(r == input.radixes[0] for r in model.radixes):
        raise ValueError(
            'Currently, can only automatically build a workflow '
            'for same-level systems, such as qubit-only or qutrit-only'
            'systems. Heterogenous-radix systems are not yet supported'
            'with the standard workflows.',
        )

    model_mq_gates = [g for g in model.gate_set if g.num_qudits >= 2]

    if len(model_mq_gates) == 0 and input.num_qudits > 1:
        raise ValueError('No entangling gates in native gate set.')

    if all(g.num_qudits > input.num_qudits for g in model.gate_set):
        raise ValueError(
            'Model gate set does not contain any entangling gates'
            ' that is less than or equal to input size.'
            f' Cannot compile {input.num_qudits}-qudit input without'
            f' {input.num_qudits}-qudit or smaller gates.',
        )

    # Check `optimization_level`
    if not is_integer(optimization_level):
        raise TypeError(
            'Expected integer for optimization_level'
            f', got{type(optimization_level)}.',
        )

    if optimization_level < 1 or optimization_level > 4:
        raise ValueError(
            'The optimization level should be either 1, 2, 3, or 4.'
            f' Got {optimization_level}.',
        )

    if len(model_mq_gates) >= 2 and optimization_level > 2:
        _logger.warning(
            'Multiple entangling gates in native gate set.\n'
            'Expect longer compile times.',
        )

    # Check `max_synthesis_size`
    if not is_integer(max_synthesis_size):
        raise TypeError(
            'Expected integer for max_synthesis_size'
            f', got{type(max_synthesis_size)}.',
        )

    if max_synthesis_size < max(g.num_qudits for g in model.gate_set):
        value = max(g.num_qudits for g in model.gate_set)
        raise ValueError(
            'The maximum synthesis size needs to be greater than or equal to'
            f' the largest native gate size: {max_synthesis_size} < {value}.',
        )

    if max_synthesis_size > 6:
        _logger.warning('Large max synthesis size; expect long compile times.')

    # Check `synthesis_epsilon`
    if not is_real_number(synthesis_epsilon):
        raise TypeError(
            'Expected float for synthesis_epsilon'
            f', got {type(synthesis_epsilon)}.',
        )

    if synthesis_epsilon < 0 or synthesis_epsilon > 1:
        raise ValueError(
            'Out-of-bounds synthesis_epsilon, it must be between 0 and 1,'
            f' got {synthesis_epsilon}.',
        )

    # Check `error_threshold`
    if error_threshold is not None:
        if not is_real_number(error_threshold):
            raise TypeError(
                'Expected float for error_threshold'
                f', got {type(error_threshold)}.',
            )

        if error_threshold < 0 or error_threshold > 1:
            raise ValueError(
                'Out-of-bounds error_threshold, it must be between 0 and 1,'
                f' got {error_threshold}.',
            )

    # Check `error_sim_size`
    if not is_integer(error_sim_size):
        raise TypeError(
            'Expected integer for error_sim_size'
            f', got{type(error_sim_size)}.',
        )

    if error_sim_size < max_synthesis_size:
        raise ValueError(
            'Simulation size for error calculation cannot be less than the'
            f'maximum synthesis size: {error_sim_size} < {max_synthesis_size}.',
        )

    # Check `seed`
    if seed is not None and not is_integer(seed):
        raise TypeError(f'Expected integer for seed, got {type(seed)}.')

    # Build workflow
    workflow = build_workflow(
        input,
        model,
        optimization_level,
        synthesis_epsilon,
        max_synthesis_size,
        error_threshold,
        error_sim_size,
    )
    if isinstance(input, Circuit):
        in_circuit = input

    elif isinstance(input, UnitaryMatrix):
        in_circuit = Circuit.from_unitary(input)

    else:
        in_circuit = Circuit(1)

    # Connect to or construct a Compiler
    managed_compiler = compiler is None

    if managed_compiler:
        compiler = Compiler(*compiler_args, **compiler_kwargs)

    elif not isinstance(compiler, Compiler):
        raise TypeError(
            'Expected Compiler object for compiler parameter'
            f', got {type(compiler)}.',
        )

    # Perform the compilation
    out, data = compiler.compile(in_circuit, workflow, True)

    # Log error if necessary
    if error_threshold is not None:
        error = data.error
        nonsq_error = 1 - np.sqrt(max(1 - (error * error), 0))
        if nonsq_error > error_threshold:
            warnings.warn(
                'Upper bound on error is greater than set threshold:'
                f' {nonsq_error} > {error_threshold}.',
            )

    # Close managed compiler
    if managed_compiler:
        compiler.close()

    return out


def build_workflow(
    input: Circuit | UnitaryMatrix | StateVector | StateSystem,
    model: MachineModel,
    optimization_level: int = 1,
    synthesis_epsilon: float = 1e-10,
    max_synthesis_size: int = 3,
    error_threshold: float | None = None,
    error_sim_size: int = 8,
) -> Workflow:
    """Build a BQSKit Off-the-Shelf workflow, see :func:`compile` for info."""
    if isinstance(input, Circuit):
        if input.num_qudits > max_synthesis_size:
            if any(
                g.num_qudits > max_synthesis_size
                and not isinstance(g, MeasurementPlaceholder)
                for g in input.gate_set
            ):
                raise ValueError(
                    'Unable to compile circuit with gate larger than'
                    ' max_synthesis_size.\nConsider adjusting it.',
                )

        return _circuit_workflow(
            input,
            model,
            optimization_level,
            synthesis_epsilon,
            max_synthesis_size,
            error_threshold,
            error_sim_size,
            seed,
        )

    elif isinstance(input, UnitaryMatrix):
        utry = input

        if utry.num_qudits > max_synthesis_size:
            raise ValueError(
                'Cannot synthesize unitary larger than max_synthesis_size.\n'
                'Consider adjusting max_synthesis_size or checking the input.',
            )

        return _circuit_workflow(
            Circuit.from_unitary(utry),
            model,
            optimization_level,
            synthesis_epsilon,
            max_synthesis_size,
            error_threshold,
            error_sim_size,
            seed,
        )

    elif isinstance(input, StateVector):
        state = input

        if state.num_qudits > max_synthesis_size:
            raise ValueError(
                'Cannot synthesize state larger than max_synthesis_size.\n'
                'Consider adjusting max_synthesis_size or checking the input.',
            )

        return _stateprep_workflow(
            state,
            model,
            optimization_level,
            synthesis_epsilon,
            max_synthesis_size,
            error_threshold,
            error_sim_size,
            seed,
        )

    elif isinstance(input, StateSystem):
        statemap = input

        if statemap.num_qudits > max_synthesis_size:
            raise ValueError(
                'Cannot synthesize state larger than max_synthesis_size.\n'
                'Consider adjusting max_synthesis_size or checking the input.',
            )

        return _statemap_workflow(
            statemap,
            model,
            optimization_level,
            synthesis_epsilon,
            max_synthesis_size,
            error_threshold,
            error_sim_size,
            seed,
        )

    raise TypeError(f'Unexpected input type: {type(input)}.')


def _circuit_workflow(
    circuit: Circuit,
    model: MachineModel,
    optimization_level: int = 1,
    synthesis_epsilon: float = 1e-10,
    max_synthesis_size: int = 3,
    error_threshold: float | None = None,
    error_sim_size: int = 8,
<<<<<<< HEAD
) -> Workflow:
=======
    seed: int | None = None,
) -> CompilationTask:
>>>>>>> 8d62a14b
    """Build standard workflow for circuit compilation."""
    workflow_builders = [
        _opt1_workflow,
        _opt2_workflow,
        _opt3_workflow,
        _opt4_workflow,
    ]
    workflow_builder = workflow_builders[optimization_level - 1]
    workflow: list[BasePass] = [] if seed is None else [SetRandomSeedPass(seed)]
    workflow += [UnfoldPass(), ExtractMeasurements()]
    workflow += workflow_builder(
        circuit,
        model,
        synthesis_epsilon,
        max_synthesis_size,
        error_threshold,
        error_sim_size,
    )
    workflow += [RestoreMeasurements()]
    return Workflow(workflow)


def _opt1_workflow(
    circuit: Circuit,
    model: MachineModel,
    synthesis_epsilon: float = 1e-10,
    max_synthesis_size: int = 3,
    error_threshold: float | None = None,
    error_sim_size: int = 8,
) -> list[BasePass]:
    """Build Optimization Level 1 workflow for circuit compilation."""
    layer_gen = model.gate_set.build_mq_layer_generator()
    scan_mq = ScanningGateRemovalPass(
        success_threshold=synthesis_epsilon,
        collection_filter=_mq_gate_collection_filter,
    )
    qsearch = QSearchSynthesisPass(
        success_threshold=synthesis_epsilon,
        layer_generator=layer_gen,
    )
    leap = LEAPSynthesisPass(
        success_threshold=synthesis_epsilon,
        layer_generator=layer_gen,
        min_prefix_size=3,
    )
    direct_synthesis = IfThenElsePass(WidthPredicate(3), qsearch, leap)
    single_qudit_gate_rebase = _get_single_qudit_gate_rebase_pass(model)
    if circuit.num_qudits > 1:
        smallest_entangler_size = min(
            g.num_qudits for g in model.gate_set
            if g.num_qudits != 1
        )
        non_native_gates = [
            g for g in circuit.gate_set_no_blocks
            if g not in model.gate_set
        ]
        non_native_tq_gates = [
            g for g in non_native_gates
            if g.num_qudits == 2
        ]
        if SwapGate(model.radixes[0]) not in model.gate_set:
            non_native_tq_gates.append(SwapGate(model.radixes[0]))
        native_tq_gates = [g for g in model.gate_set if g.num_qudits == 2]

        all_gates = model.gate_set.union(circuit.gate_set_no_blocks)
        if any(g.num_qudits > 2 for g in all_gates):
            multi_qudit_gate_rebase: BasePass = direct_synthesis
        else:
            if model.radixes[0] == 2:
                sq_gate: Gate = U3Gate()
            elif model.radixes[0] == 3:
                sq_gate = U8Gate()
            else:
                sq_gate = VariableUnitaryGate(1, [model.radixes[0]])
            multi_qudit_gate_rebase = Rebase2QuditGatePass(
                non_native_tq_gates,
                native_tq_gates,
                max_depth=3,
                max_retries=5,
                single_qudit_gate=sq_gate,
            )
    else:
        smallest_entangler_size = 1
        multi_qudit_gate_rebase = NOOPPass()

    return [
        SetModelPass(model),

        # Multi-qudit gate retargeting
        IfThenElsePass(
            NotPredicate(WidthPredicate(2)),
            [
                LogPass('Retargeting multi-qudit gates.'),
                QuickPartitioner(max_synthesis_size),
                ExtendBlockSizePass(smallest_entangler_size),
                QuickPartitioner(error_sim_size),
                ForEachBlockPass(
                    ForEachBlockPass(
                        [
                            FillSingleQuditGatesPass(),
                            IfThenElsePass(
                                NotPredicate(MultiPhysicalPredicate()),
                                multi_qudit_gate_rebase,
                                scan_mq,
                            ),
                        ],
                        replace_filter=_gen_replace_filter(model),
                    ),
                    calculate_error_bound=(error_threshold is not None),
                ),
                UnfoldPass(),
            ],
        ),

        # Mapping via Sabre
        LogPass('Mapping circuit.'),
        GreedyPlacementPass(),
        GeneralizedSabreLayoutPass(),
        GeneralizedSabreRoutingPass(),

        # Swap gate retargeting
        IfThenElsePass(
            NotPredicate(WidthPredicate(2)),
            [
                LogPass('Retargeting swap gates.'),
                QuickPartitioner(max_synthesis_size),
                ExtendBlockSizePass(smallest_entangler_size),
                QuickPartitioner(error_sim_size),
                ForEachBlockPass(
                    ForEachBlockPass(
                        [
                            FillSingleQuditGatesPass(),
                            IfThenElsePass(
                                NotPredicate(MultiPhysicalPredicate()),
                                multi_qudit_gate_rebase,
                            ),
                        ],
                        replace_filter=_gen_replace_filter(model),
                    ),
                    calculate_error_bound=(error_threshold is not None),
                ),
                UnfoldPass(),
            ],
        ),

        # Single-qudit gate retargeting
        LogPass('Retargeting single-qudit gates.'),
        single_qudit_gate_rebase,

        # Finalizing
        LogErrorPass(),
        ApplyPlacement(),
    ]


def _opt2_workflow(
    circuit: Circuit,
    model: MachineModel,
    synthesis_epsilon: float = 1e-10,
    max_synthesis_size: int = 3,
    error_threshold: float | None = None,
    error_sim_size: int = 8,
) -> list[BasePass]:
    """Build Optimization Level 2 workflow for circuit compilation."""
    inst_ops = {'multistarts': 4, 'ftol': 5e-12, 'gtol': 1e-14}
    layer_gen = model.gate_set.build_mq_layer_generator()
    scan_mq = ScanningGateRemovalPass(
        success_threshold=synthesis_epsilon,
        collection_filter=_mq_gate_collection_filter,
    )
    scan = ScanningGateRemovalPass(success_threshold=synthesis_epsilon)
    qsearch = QSearchSynthesisPass(
        success_threshold=synthesis_epsilon,
        layer_generator=layer_gen,
        instantiate_options=inst_ops,
    )
    leap = LEAPSynthesisPass(
        success_threshold=synthesis_epsilon,
        layer_generator=layer_gen,
        instantiate_options=inst_ops,
        min_prefix_size=5,
    )
    direct_synthesis = IfThenElsePass(WidthPredicate(3), qsearch, leap)
    single_qudit_gate_rebase = _get_single_qudit_gate_rebase_pass(model)
    if circuit.num_qudits > 1:
        smallest_entangler_size = min(
            g.num_qudits for g in model.gate_set
            if g.num_qudits != 1
        )
        non_native_gates = [
            g for g in circuit.gate_set_no_blocks
            if g not in model.gate_set
        ]
        non_native_tq_gates = [
            g for g in non_native_gates
            if g.num_qudits == 2
        ]
        if SwapGate(model.radixes[0]) not in model.gate_set:
            non_native_tq_gates.append(SwapGate(model.radixes[0]))
        native_tq_gates = [g for g in model.gate_set if g.num_qudits == 2]

        all_gates = model.gate_set.union(circuit.gate_set_no_blocks)
        if any(g.num_qudits > 2 for g in all_gates):
            multi_qudit_gate_rebase: BasePass = direct_synthesis
        else:
            if model.radixes[0] == 2:
                sq_gate: Gate = U3Gate()
            elif model.radixes[0] == 3:
                sq_gate = U8Gate()
            else:
                sq_gate = VariableUnitaryGate(1, [model.radixes[0]])
            multi_qudit_gate_rebase = Rebase2QuditGatePass(
                non_native_tq_gates,
                native_tq_gates,
                max_depth=3,
                max_retries=5,
                single_qudit_gate=sq_gate,
            )
    else:
        smallest_entangler_size = 1
        multi_qudit_gate_rebase = NOOPPass()

    return [
        SetModelPass(model),

        # Multi-qudit gate retargeting
        IfThenElsePass(
            NotPredicate(WidthPredicate(2)),
            [
                LogPass('Retargeting multi-qudit gates.'),
                QuickPartitioner(max_synthesis_size),
                ExtendBlockSizePass(smallest_entangler_size),
                QuickPartitioner(error_sim_size),
                ForEachBlockPass(
                    ForEachBlockPass(
                        [
                            FillSingleQuditGatesPass(),
                            IfThenElsePass(
                                NotPredicate(MultiPhysicalPredicate()),
                                multi_qudit_gate_rebase,
                                scan_mq,
                            ),
                        ],
                        replace_filter=_gen_replace_filter(model),
                    ),
                    calculate_error_bound=(error_threshold is not None),
                ),
                UnfoldPass(),
            ],
        ),

        # Mapping via Sabre
        LogPass('Mapping circuit.'),
        GreedyPlacementPass(),
        GeneralizedSabreLayoutPass(),
        GeneralizedSabreRoutingPass(),

        # Swap gate retargeting
        IfThenElsePass(
            NotPredicate(WidthPredicate(2)),
            [
                LogPass('Retargeting swap gates.'),
                QuickPartitioner(max_synthesis_size),
                ExtendBlockSizePass(smallest_entangler_size),
                QuickPartitioner(error_sim_size),
                ForEachBlockPass(
                    ForEachBlockPass(
                        [
                            FillSingleQuditGatesPass(),
                            IfThenElsePass(
                                NotPredicate(MultiPhysicalPredicate()),
                                multi_qudit_gate_rebase,
                            ),
                        ],
                        replace_filter=_gen_replace_filter(model),
                    ),
                    calculate_error_bound=(error_threshold is not None),
                ),
                UnfoldPass(),
            ],
        ),

        # Single-qudit gate retargeting
        LogPass('Retargeting single-qudit gates.'),
        single_qudit_gate_rebase,

        # Optimization: Scanning gate deletion on blocks
        LogPass('Attempting to delete gates.'),
        QuickPartitioner(max_synthesis_size),
        ExtendBlockSizePass(smallest_entangler_size),
        QuickPartitioner(error_sim_size),
        ForEachBlockPass(
            ForEachBlockPass(scan),
            calculate_error_bound=(error_threshold is not None),
        ),
        UnfoldPass(),

        # Finalizing
        LogErrorPass(),
        ApplyPlacement(),
    ]


def _opt3_workflow(
    circuit: Circuit,
    model: MachineModel,
    synthesis_epsilon: float = 1e-10,
    max_synthesis_size: int = 3,
    error_threshold: float | None = None,
    error_sim_size: int = 8,
) -> list[BasePass]:
    """Build Optimization Level 3 workflow for circuit compilation."""
    inst_ops = {
        'multistarts': 8,
        'method': 'minimization',
        'ftol': 5e-16,
        'gtol': 1e-15,
    }
    layer_gen = model.gate_set.build_mq_layer_generator()
    scan = ScanningGateRemovalPass(success_threshold=synthesis_epsilon)
    scan_mq = ScanningGateRemovalPass(
        success_threshold=synthesis_epsilon,
        collection_filter=_mq_gate_collection_filter,
    )
    qsearch = QSearchSynthesisPass(
        success_threshold=synthesis_epsilon,
        layer_generator=layer_gen,
        instantiate_options=inst_ops,
    )
    leap = LEAPSynthesisPass(
        success_threshold=synthesis_epsilon,
        layer_generator=layer_gen,
        instantiate_options=inst_ops,
        min_prefix_size=7,
    )
    direct_synthesis = IfThenElsePass(WidthPredicate(4), qsearch, leap)
    single_qudit_gate_rebase = _get_single_qudit_gate_rebase_pass(model)
    if circuit.num_qudits > 1:
        smallest_entangler_size = min(
            g.num_qudits for g in model.gate_set
            if g.num_qudits != 1
        )
        non_native_gates = [
            g for g in circuit.gate_set_no_blocks
            if g not in model.gate_set
        ]
        non_native_tq_gates = [
            g for g in non_native_gates
            if g.num_qudits == 2
        ]
        if SwapGate(model.radixes[0]) not in model.gate_set:
            non_native_tq_gates.append(SwapGate(model.radixes[0]))
        native_tq_gates = [g for g in model.gate_set if g.num_qudits == 2]
        native_mq_gates = [g for g in model.gate_set if g.num_qudits >= 2]

        all_gates = model.gate_set.union(circuit.gate_set_no_blocks)
        if any(g.num_qudits > 2 for g in all_gates):
            multi_qudit_gate_rebase: BasePass = direct_synthesis
        else:
            if model.radixes[0] == 2:
                sq_gate: Gate = U3Gate()
            elif model.radixes[0] == 3:
                sq_gate = U8Gate()
            else:
                sq_gate = VariableUnitaryGate(1, [model.radixes[0]])
            multi_qudit_gate_rebase = Rebase2QuditGatePass(
                non_native_tq_gates,
                native_tq_gates,
                max_depth=3,
                max_retries=5,
                single_qudit_gate=sq_gate,
            )
    else:
        smallest_entangler_size = 1
        multi_qudit_gate_rebase = NOOPPass()
        native_mq_gates = []

    return [
        SetModelPass(model),

        # Multi-qudit gate retargeting
        IfThenElsePass(
            NotPredicate(WidthPredicate(2)),
            [
                LogPass('Retargeting multi-qudit gates.'),
                QuickPartitioner(max_synthesis_size),
                ExtendBlockSizePass(smallest_entangler_size),
                QuickPartitioner(error_sim_size),
                ForEachBlockPass(
                    ForEachBlockPass(
                        [
                            FillSingleQuditGatesPass(),
                            IfThenElsePass(
                                NotPredicate(MultiPhysicalPredicate()),
                                multi_qudit_gate_rebase,
                                scan_mq,
                            ),
                        ],
                        replace_filter=_gen_replace_filter(model),
                    ),
                    calculate_error_bound=(error_threshold is not None),
                ),
                UnfoldPass(),
            ],
        ),

        # Mapping via Sabre
        LogPass('Mapping circuit.'),
        GreedyPlacementPass(),
        GeneralizedSabreLayoutPass(),
        GeneralizedSabreRoutingPass(),

        # Swap gate retargeting
        IfThenElsePass(
            NotPredicate(WidthPredicate(2)),
            [
                LogPass('Retargeting swap gates.'),
                QuickPartitioner(max_synthesis_size),
                ExtendBlockSizePass(smallest_entangler_size),
                QuickPartitioner(error_sim_size),
                ForEachBlockPass(
                    ForEachBlockPass(
                        [
                            FillSingleQuditGatesPass(),
                            IfThenElsePass(
                                NotPredicate(MultiPhysicalPredicate()),
                                multi_qudit_gate_rebase,
                            ),
                        ],
                        replace_filter=_gen_replace_filter(model),
                    ),
                    calculate_error_bound=(error_threshold is not None),
                ),
                UnfoldPass(),
            ],
        ),

        # Optimization: Iterative Resynthesis
        IfThenElsePass(
            NotPredicate(WidthPredicate(2)),
            [
                WhileLoopPass(
                    GateCountPredicate(native_mq_gates),
                    [
                        LogPass('Resynthesizing blocks.'),
                        QuickPartitioner(max_synthesis_size),
                        ExtendBlockSizePass(smallest_entangler_size),
                        QuickPartitioner(error_sim_size),
                        ForEachBlockPass(
                            ForEachBlockPass(
                                direct_synthesis,
                                replace_filter=_gen_replace_filter(model),
                            ),
                            calculate_error_bound=(error_threshold is not None),
                        ),
                        UnfoldPass(),
                    ],
                ),
            ],
        ),

        # Single-qudit gate retargeting
        LogPass('Retargeting single-qudit gates.'),
        single_qudit_gate_rebase,

        # Optimization: Iterative gate deletion on blocks
        WhileLoopPass(
            ChangePredicate(),
            [
                LogPass('Attempting to delete gates.'),
                QuickPartitioner(max_synthesis_size),
                QuickPartitioner(error_sim_size),
                ForEachBlockPass(
                    ForEachBlockPass(scan),
                    calculate_error_bound=(error_threshold is not None),
                ),
                UnfoldPass(),
            ],
        ),

        # Finalizing
        LogErrorPass(),
        ApplyPlacement(),
    ]


def _opt4_workflow(
    circuit: Circuit,
    model: MachineModel,
    synthesis_epsilon: float = 1e-10,
    max_synthesis_size: int = 3,
    error_threshold: float | None = None,
    error_sim_size: int = 8,
) -> list[BasePass]:
    """Build optimization Level 4 workflow for circuit compilation."""
    if error_threshold is not None:
        _logger.warning(
            'Automated error upper bound calculated is not yet'
            ' ready for opt level 4.',
        )

    if max_synthesis_size > 3:
        _logger.warning(
            'It is currently recommended to set max_synthesis_size to 3'
            ' for optimization level 4. This may change in the future.',
        )

    inst_ops = {
        'multistarts': 8,
        'method': 'minimization',
        'ftol': 5e-16,
        'gtol': 1e-15,
    }
    layer_gen = model.gate_set.build_mq_layer_generator()
    scan = ScanningGateRemovalPass(success_threshold=synthesis_epsilon)
    scan_mq = ScanningGateRemovalPass(
        success_threshold=synthesis_epsilon,
        collection_filter=_mq_gate_collection_filter,
    )
    qsearch = QSearchSynthesisPass(
        success_threshold=synthesis_epsilon,
        layer_generator=layer_gen,
        instantiate_options=inst_ops,
    )
    leap = LEAPSynthesisPass(
        success_threshold=synthesis_epsilon,
        layer_generator=layer_gen,
        instantiate_options=inst_ops,
        min_prefix_size=7,
    )
    direct_synthesis = IfThenElsePass(WidthPredicate(4), qsearch, leap)
    single_qudit_gate_rebase = _get_single_qudit_gate_rebase_pass(model)
    if circuit.num_qudits > 1:
        smallest_entangler_size = min(
            g.num_qudits for g in model.gate_set
            if g.num_qudits != 1
        )
        non_native_gates = [
            g for g in circuit.gate_set
            if g not in model.gate_set
        ]
        non_native_tq_gates = [
            g for g in non_native_gates
            if g.num_qudits == 2
        ]
        if SwapGate(model.radixes[0]) not in model.gate_set:
            non_native_tq_gates.append(SwapGate(model.radixes[0]))
        native_tq_gates = [g for g in model.gate_set if g.num_qudits == 2]
        native_mq_gates = [g for g in model.gate_set if g.num_qudits >= 2]

        all_gates = model.gate_set.union(circuit.gate_set)
        if any(g.num_qudits > 2 for g in all_gates):
            multi_qudit_gate_rebase: BasePass = direct_synthesis
        else:
            if model.radixes[0] == 2:
                sq_gate: Gate = U3Gate()
            elif model.radixes[0] == 3:
                sq_gate = U8Gate()
            else:
                sq_gate = VariableUnitaryGate(1, [model.radixes[0]])
            multi_qudit_gate_rebase = Rebase2QuditGatePass(
                non_native_tq_gates,
                native_tq_gates,
                max_depth=3,
                max_retries=5,
                single_qudit_gate=sq_gate,
            )
    else:
        smallest_entangler_size = 1
        multi_qudit_gate_rebase = NOOPPass()
        native_mq_gates = []

    return [
        SetModelPass(model),

        # Multi-qudit gate retargeting
        IfThenElsePass(
            NotPredicate(WidthPredicate(2)),
            [
                LogPass('Retargeting multi-qudit gates.'),
                QuickPartitioner(max_synthesis_size),
                ExtendBlockSizePass(smallest_entangler_size),
                QuickPartitioner(error_sim_size),
                ForEachBlockPass(
                    ForEachBlockPass(
                        [
                            FillSingleQuditGatesPass(),
                            IfThenElsePass(
                                NotPredicate(MultiPhysicalPredicate()),
                                multi_qudit_gate_rebase,
                                scan_mq,
                            ),
                        ],
                        replace_filter=_gen_replace_filter(model),
                    ),
                    calculate_error_bound=(error_threshold is not None),
                ),
                UnfoldPass(),
            ],
        ),

        # Mapping via PostPAM
        LogPass('Mapping circuit.'),
        IfThenElsePass(
            NotPredicate(WidthPredicate(2)),
            [
                SubtopologySelectionPass(max_synthesis_size),
                QuickPartitioner(max_synthesis_size),
                ForEachBlockPass(
                    EmbedAllPermutationsPass(inner_synthesis=qsearch),
                ),
                GreedyPlacementPass(),
                PAMLayoutPass(5),
                PAMRoutingPass(),
                UnfoldPass(),
                ApplyPlacement(),
            ],
        ),

        # Swap gate retargeting
        IfThenElsePass(
            NotPredicate(WidthPredicate(2)),
            [
                LogPass('Retargeting swap gates.'),
                QuickPartitioner(max_synthesis_size),
                ExtendBlockSizePass(smallest_entangler_size),
                QuickPartitioner(error_sim_size),
                ForEachBlockPass(
                    ForEachBlockPass(
                        [
                            FillSingleQuditGatesPass(),
                            IfThenElsePass(
                                NotPredicate(MultiPhysicalPredicate()),
                                multi_qudit_gate_rebase,
                            ),
                        ],
                        replace_filter=_gen_replace_filter(model),
                    ),
                    calculate_error_bound=(error_threshold is not None),
                ),
                UnfoldPass(),
            ],
        ),

        # Optimization: Iterative Resynthesis
        IfThenElsePass(
            NotPredicate(WidthPredicate(2)),
            [
                WhileLoopPass(
                    GateCountPredicate(native_mq_gates),
                    [
                        LogPass('Resynthesizing blocks.'),
                        QuickPartitioner(max_synthesis_size),
                        ExtendBlockSizePass(smallest_entangler_size),
                        QuickPartitioner(error_sim_size),
                        ForEachBlockPass(
                            ForEachBlockPass(
                                direct_synthesis,
                                replace_filter=_gen_replace_filter(model),
                            ),
                            calculate_error_bound=(error_threshold is not None),
                        ),
                        UnfoldPass(),
                    ],
                ),
            ],
        ),

        # Single-qudit gate retargeting
        LogPass('Retargeting single-qudit gates.'),
        single_qudit_gate_rebase,

        # Optimization: Iterative gate deletion on blocks
        WhileLoopPass(
            ChangePredicate(),
            [
                LogPass('Attempting to delete gates.'),
                QuickPartitioner(max_synthesis_size),
                QuickPartitioner(error_sim_size),
                ForEachBlockPass(
                    ForEachBlockPass(scan),
                    calculate_error_bound=(error_threshold is not None),
                ),
                UnfoldPass(),
            ],
        ),

        # Finalizing
        LogErrorPass(),
        ApplyPlacement(),
    ]


def _stateprep_workflow(
    state: StateVector,
    model: MachineModel,
    optimization_level: int = 1,
    synthesis_epsilon: float = 1e-10,
    max_synthesis_size: int = 3,
    error_threshold: float | None = None,
    error_sim_size: int = 8,
<<<<<<< HEAD
) -> Workflow:
=======
    seed: int | None = None,
) -> CompilationTask:
>>>>>>> 8d62a14b
    """Build a workflow for state preparation."""
    layer_gen = model.gate_set.build_mq_layer_generator()

    if optimization_level == 1:
        inst_ops = {
            'multistarts': 1,
            'method': 'minimization',
            'minimizer': LBFGSMinimizer(),
        }
        synthesis: SynthesisPass = LEAPSynthesisPass(
            success_threshold=synthesis_epsilon,
            layer_generator=layer_gen,
            instantiate_options=inst_ops,
            min_prefix_size=3,
            cost=HilbertSchmidtCostGenerator(),
        )

    elif optimization_level == 2:
        inst_ops = {
            'multistarts': 4,
            'method': 'minimization',
            'ftol': 5e-12,
            'gtol': 1e-14,
        }
        synthesis = LEAPSynthesisPass(
            success_threshold=synthesis_epsilon,
            layer_generator=layer_gen,
            instantiate_options=inst_ops,
            min_prefix_size=5,
        )

    elif optimization_level == 3:
        inst_ops = {
            'multistarts': 8,
            'method': 'minimization',
            'ftol': 5e-16,
            'gtol': 1e-15,
        }
        if state.num_qudits > 3:
            synthesis = LEAPSynthesisPass(
                success_threshold=synthesis_epsilon,
                layer_generator=layer_gen,
                instantiate_options=inst_ops,
                min_prefix_size=7,
            )
        else:
            synthesis = QSearchSynthesisPass(
                success_threshold=synthesis_epsilon,
                layer_generator=layer_gen,
                instantiate_options=inst_ops,
            )

    elif optimization_level == 4:
        inst_ops = {
            'multistarts': 8,
            'method': 'minimization',
            'ftol': 5e-16,
            'gtol': 1e-15,
        }
        if state.num_qudits > 3:
            in_synthesis = LEAPSynthesisPass(
                success_threshold=synthesis_epsilon,
                layer_generator=layer_gen,
                instantiate_options=inst_ops,
                min_prefix_size=7,
            )
        else:
            in_synthesis = QSearchSynthesisPass(  # type: ignore
                success_threshold=synthesis_epsilon,
                layer_generator=layer_gen,
                instantiate_options=inst_ops,
            )
        synthesis = PermutationAwareSynthesisPass(inner_synthesis=in_synthesis)

    scan = ScanningGateRemovalPass(
        success_threshold=synthesis_epsilon,
        instantiate_options=inst_ops,
        cost=HilbertSchmidtCostGenerator(),
    )

    workflow: list[BasePass] = [] if seed is None else [SetRandomSeedPass(seed)]
    workflow += [
        SetModelPass(model),
        SetTargetPass(state),
        synthesis,
        scan,
    ]

    return Workflow(workflow)


def _statemap_workflow(
    state: StateSystem,
    model: MachineModel,
    optimization_level: int = 1,
    synthesis_epsilon: float = 1e-8,
    max_synthesis_size: int = 3,
    error_threshold: float | None = None,
    error_sim_size: int = 8,
<<<<<<< HEAD
) -> Workflow:
=======
    seed: int | None = None,
) -> CompilationTask:
>>>>>>> 8d62a14b
    """Build a workflow for state preparation."""
    layer_gen = model.gate_set.build_mq_layer_generator()

    if optimization_level == 1:
        inst_ops = {
            'multistarts': 1,
            'method': 'minimization',
        }
        synthesis: SynthesisPass = LEAPSynthesisPass(
            success_threshold=synthesis_epsilon,
            layer_generator=layer_gen,
            instantiate_options=inst_ops,
            min_prefix_size=3,
        )

    elif optimization_level == 2:
        inst_ops = {
            'multistarts': 4,
            'method': 'minimization',
            'ftol': 5e-12,
            'gtol': 1e-14,
        }
        synthesis = LEAPSynthesisPass(
            success_threshold=synthesis_epsilon,
            layer_generator=layer_gen,
            instantiate_options=inst_ops,
            min_prefix_size=5,
        )

    elif optimization_level == 3:
        inst_ops = {
            'multistarts': 8,
            'method': 'minimization',
            'ftol': 5e-16,
            'gtol': 1e-15,
        }
        if state.num_qudits > 3:
            synthesis = LEAPSynthesisPass(
                success_threshold=synthesis_epsilon,
                layer_generator=layer_gen,
                instantiate_options=inst_ops,
                min_prefix_size=7,
            )
        else:
            synthesis = QSearchSynthesisPass(
                success_threshold=synthesis_epsilon,
                layer_generator=layer_gen,
                instantiate_options=inst_ops,
            )

    elif optimization_level == 4:
        inst_ops = {
            'multistarts': 8,
            'method': 'minimization',
            'ftol': 5e-16,
            'gtol': 1e-15,
        }
        if state.num_qudits > 3:
            in_synthesis = LEAPSynthesisPass(
                success_threshold=synthesis_epsilon,
                layer_generator=layer_gen,
                instantiate_options=inst_ops,
                min_prefix_size=7,
            )
        else:
            in_synthesis = QSearchSynthesisPass(  # type: ignore
                success_threshold=synthesis_epsilon,
                layer_generator=layer_gen,
                instantiate_options=inst_ops,
            )
        synthesis = PermutationAwareSynthesisPass(inner_synthesis=in_synthesis)

    scan = ScanningGateRemovalPass(
        success_threshold=synthesis_epsilon,
        instantiate_options=inst_ops,
    )

    workflow: list[BasePass] = [] if seed is None else [SetRandomSeedPass(seed)]
    workflow += [
        SetModelPass(model),
        SetTargetPass(state),
        synthesis,
        scan,
    ]

    return Workflow(workflow)


def _get_single_qudit_gate_rebase_pass(model: MachineModel) -> BasePass:
    """Build a pass to convert single-qudit-gates to the native gate set."""
    sq_gates = [g for g in model.gate_set if g.num_qudits == 1]

    if len(sq_gates) == 0:
        return NOOPPass()

    if all(g.is_constant() for g in sq_gates):
        _logger.warn(
            'The standard workflow with BQSKit may have trouble'
            ' targeting gate sets containing no parameterized'
            ' single-qudit gates.',
        )
        # TODO: Implement better retargeting techniques for constant gate sets

    instantiate_options = {
        'method': 'minimization',
        'minimizer': ScipyMinimizer(),
        'cost_fn_gen': HilbertSchmidtCostGenerator(),
    }
    layer_generator = SingleQuditLayerGenerator(sq_gates, True)
    core_sq_rebase: BasePass = NOOPPass()
    if len(sq_gates) == 1:
        if sq_gates[0] == U3Gate():
            core_sq_rebase = U3Decomposition()

    elif len(sq_gates) >= 2:
        if RZGate() in sq_gates and SqrtXGate() in sq_gates:
            core_sq_rebase = ZXZXZDecomposition()

    if isinstance(core_sq_rebase, NOOPPass):
        core_sq_rebase = QSearchSynthesisPass(
            layer_generator=layer_generator,
            heuristic_function=DijkstraHeuristic(),
            instantiate_options=instantiate_options,
        )

    return PassGroup([
        IfThenElsePass(
            NotPredicate(SinglePhysicalPredicate()),
            [
                GroupSingleQuditGatePass(),
                ForEachBlockPass([
                    IfThenElsePass(
                        NotPredicate(SinglePhysicalPredicate()),
                        core_sq_rebase,
                    ),
                ]),
                UnfoldPass(),
            ],
        ),
    ])


def _replace_filter(new: Circuit, old: Operation, model: MachineModel) -> bool:
    # return true if old doesn't satisfy model
    if not isinstance(old.gate, CircuitGate):
        return True

    org = old.gate._circuit
    org_mq_gates = [g for g in org.gate_set if g.num_qudits > 1]

    if any(g not in model.gate_set for g in org_mq_gates):
        return True

    if any(
        (old.location[e[0]], old.location[e[1]]) not in model.coupling_graph
        for e in org.coupling_graph
    ):
        return True

    # else pick shortest circuit
    org_sq_n = sum(org.count(g) for g in org.gate_set if g.num_qudits == 1)
    org_mq_n = sum(org.count(g) for g in org.gate_set if g.num_qudits >= 2)
    new_sq_n = sum(new.count(g) for g in new.gate_set if g.num_qudits == 1)
    new_mq_n = sum(new.count(g) for g in new.gate_set if g.num_qudits >= 2)
    return (new_mq_n, new_sq_n) < (org_mq_n, org_sq_n)


def _gen_replace_filter(
    model: MachineModel,
) -> Callable[[Circuit, Operation], bool]:
    """Generate a replace filter for use during the standard workflow."""
    return functools.partial(_replace_filter, model=model)


def _mq_gate_collection_filter(op: Operation) -> bool:
    """Return true if `op` is a multi-qudit operation."""
    return op.num_qudits > 1<|MERGE_RESOLUTION|>--- conflicted
+++ resolved
@@ -429,12 +429,8 @@
     max_synthesis_size: int = 3,
     error_threshold: float | None = None,
     error_sim_size: int = 8,
-<<<<<<< HEAD
+    seed: int | None = None,
 ) -> Workflow:
-=======
-    seed: int | None = None,
-) -> CompilationTask:
->>>>>>> 8d62a14b
     """Build standard workflow for circuit compilation."""
     workflow_builders = [
         _opt1_workflow,
@@ -1136,12 +1132,8 @@
     max_synthesis_size: int = 3,
     error_threshold: float | None = None,
     error_sim_size: int = 8,
-<<<<<<< HEAD
+    seed: int | None = None,
 ) -> Workflow:
-=======
-    seed: int | None = None,
-) -> CompilationTask:
->>>>>>> 8d62a14b
     """Build a workflow for state preparation."""
     layer_gen = model.gate_set.build_mq_layer_generator()
 
@@ -1241,12 +1233,8 @@
     max_synthesis_size: int = 3,
     error_threshold: float | None = None,
     error_sim_size: int = 8,
-<<<<<<< HEAD
+    seed: int | None = None,
 ) -> Workflow:
-=======
-    seed: int | None = None,
-) -> CompilationTask:
->>>>>>> 8d62a14b
     """Build a workflow for state preparation."""
     layer_gen = model.gate_set.build_mq_layer_generator()
 
