--- conflicted
+++ resolved
@@ -589,25 +589,6 @@
     direct_synthesis = IfThenElsePass(WidthPredicate(3), qsearch, leap)
     single_qudit_gate_rebase = _get_single_qudit_gate_rebase_pass(model)
     if circuit.num_qudits > 1:
-<<<<<<< HEAD
-        smallest_entangler_size = min(
-            g.num_qudits for g in model.gate_set
-            if g.num_qudits != 1
-        )
-=======
-        non_native_gates = [
-            g for g in circuit.gate_set_no_blocks
-            if g not in model.gate_set
-        ]
-        non_native_tq_gates = [
-            g for g in non_native_gates
-            if g.num_qudits == 2
-        ]
-        if SwapGate(model.radixes[0]) not in model.gate_set:
-            non_native_tq_gates.append(SwapGate(model.radixes[0]))
-        native_tq_gates = [g for g in model.gate_set if g.num_qudits == 2]
-
->>>>>>> d64e0c78
         all_gates = model.gate_set.union(circuit.gate_set_no_blocks)
         if any(g.num_qudits > 2 for g in all_gates):
             multi_qudit_gate_rebase: BasePass = direct_synthesis
@@ -726,25 +707,6 @@
     direct_synthesis = IfThenElsePass(WidthPredicate(3), qsearch, leap)
     single_qudit_gate_rebase = _get_single_qudit_gate_rebase_pass(model)
     if circuit.num_qudits > 1:
-<<<<<<< HEAD
-        smallest_entangler_size = min(
-            g.num_qudits for g in model.gate_set
-            if g.num_qudits != 1
-        )
-=======
-        non_native_gates = [
-            g for g in circuit.gate_set_no_blocks
-            if g not in model.gate_set
-        ]
-        non_native_tq_gates = [
-            g for g in non_native_gates
-            if g.num_qudits == 2
-        ]
-        if SwapGate(model.radixes[0]) not in model.gate_set:
-            non_native_tq_gates.append(SwapGate(model.radixes[0]))
-        native_tq_gates = [g for g in model.gate_set if g.num_qudits == 2]
-
->>>>>>> d64e0c78
         all_gates = model.gate_set.union(circuit.gate_set_no_blocks)
         if any(g.num_qudits > 2 for g in all_gates):
             multi_qudit_gate_rebase: BasePass = direct_synthesis
@@ -878,24 +840,6 @@
     direct_synthesis = IfThenElsePass(WidthPredicate(4), qsearch, leap)
     single_qudit_gate_rebase = _get_single_qudit_gate_rebase_pass(model)
     if circuit.num_qudits > 1:
-<<<<<<< HEAD
-        smallest_entangler_size = min(
-            g.num_qudits for g in model.gate_set
-            if g.num_qudits != 1
-        )
-=======
-        non_native_gates = [
-            g for g in circuit.gate_set_no_blocks
-            if g not in model.gate_set
-        ]
-        non_native_tq_gates = [
-            g for g in non_native_gates
-            if g.num_qudits == 2
-        ]
-        if SwapGate(model.radixes[0]) not in model.gate_set:
-            non_native_tq_gates.append(SwapGate(model.radixes[0]))
-        native_tq_gates = [g for g in model.gate_set if g.num_qudits == 2]
->>>>>>> d64e0c78
         native_mq_gates = [g for g in model.gate_set if g.num_qudits >= 2]
 
         all_gates = model.gate_set.union(circuit.gate_set_no_blocks)
@@ -1073,24 +1017,6 @@
     direct_synthesis = IfThenElsePass(WidthPredicate(4), qsearch, leap)
     single_qudit_gate_rebase = _get_single_qudit_gate_rebase_pass(model)
     if circuit.num_qudits > 1:
-<<<<<<< HEAD
-        smallest_entangler_size = min(
-            g.num_qudits for g in model.gate_set
-            if g.num_qudits != 1
-        )
-=======
-        non_native_gates = [
-            g for g in circuit.gate_set
-            if g not in model.gate_set
-        ]
-        non_native_tq_gates = [
-            g for g in non_native_gates
-            if g.num_qudits == 2
-        ]
-        if SwapGate(model.radixes[0]) not in model.gate_set:
-            non_native_tq_gates.append(SwapGate(model.radixes[0]))
-        native_tq_gates = [g for g in model.gate_set if g.num_qudits == 2]
->>>>>>> d64e0c78
         native_mq_gates = [g for g in model.gate_set if g.num_qudits >= 2]
 
         all_gates = model.gate_set.union(circuit.gate_set)
