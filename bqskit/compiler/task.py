"""This module implements the CompilationTask class."""
from __future__ import annotations

import logging
import uuid
from typing import TYPE_CHECKING

from bqskit.compiler.passdata import PassData
from bqskit.compiler.workflow import Workflow
from bqskit.compiler.workflow import WorkflowLike

if TYPE_CHECKING:
    from bqskit.ir.circuit import Circuit

_logger = logging.getLogger(__name__)


class CompilationTask():
    """
    A complete description of a quantum compilation task.

    The CompilationTask class describes a compilation workflow completely. These
    can be submitted to a BQSKit compiler to be efficiently executed.
    """

    def __init__(self, input: Circuit, workflow: WorkflowLike) -> None:
        """
        Construct a CompilationTask.

        Args:
            input (Circuit): The input circuit to be compiled.

            workflow (WorkflowLike): The configured workflow to be
                performed on the circuit.
        """
        self.task_id = uuid.uuid4()
        self.circuit = input
<<<<<<< HEAD
        self.workflow = Workflow(workflow)
        self.data = PassData(input)
=======
        self.workflow = workflow

        self.data: dict[str, Any] = {}
        """The task's data for use in BQSKit passes."""

        self.done = False
        """True when the task is complete."""

>>>>>>> 2bf2d510
        self.request_data = False
        """If true, :func:`run` will additionally return the PassData."""

        self.logging_level: int | None = None
        """A general filter on all logging messages in the system."""

        self.max_logging_depth = -1
        """No logging for tasks with more than `max_logging_depth` parents."""

    async def run(self) -> Circuit | tuple[Circuit, PassData]:
        """Execute the task."""
        await self.workflow.run(self.circuit, self.data)

        if not self.request_data:
            return self.circuit

        return self.circuit, self.data<|MERGE_RESOLUTION|>--- conflicted
+++ resolved
@@ -35,19 +35,14 @@
         """
         self.task_id = uuid.uuid4()
         self.circuit = input
-<<<<<<< HEAD
         self.workflow = Workflow(workflow)
+
         self.data = PassData(input)
-=======
-        self.workflow = workflow
-
-        self.data: dict[str, Any] = {}
         """The task's data for use in BQSKit passes."""
 
         self.done = False
         """True when the task is complete."""
 
->>>>>>> 2bf2d510
         self.request_data = False
         """If true, :func:`run` will additionally return the PassData."""
 
