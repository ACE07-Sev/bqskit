"""This module implements the AttachedServer runtime."""
from __future__ import annotations

import selectors
<<<<<<< HEAD
import signal
import time
=======
>>>>>>> f09310b9
import uuid
from multiprocessing.connection import Connection
from typing import Any

from bqskit.runtime import default_server_port
from bqskit.runtime.base import ServerBase
from bqskit.runtime.detached import DetachedServer
from bqskit.runtime.detached import ServerMailbox
from bqskit.runtime.direction import MessageDirection


class AttachedServer(DetachedServer):
    """
    BQSKit Runtime Server in attached mode.

    In attached mode, the runtime is started by the client. The client owns the
    server and there is only one client on the server. Additionally, the client
    is responsible for shutting down the server. There are no managers in the
    attached architecture, only workers directly managed by a single server.
    This architecture is designed for single-machine shared-memory settings.
    BQSKit will, by default, create, manage, and shutdown an AttachedServer when
    a :class:`~bqskit.compiler.compiler.Compiler` object is created.
    """

    def __init__(
        self,
        num_workers: int = -1,
        port: int = default_server_port,
    ) -> None:
        """
        Create a server with `num_workers` workers.

        Args:
            num_workers (int): The number of workers to spawn. If -1,
                then spawn as many workers as CPUs on the system.
                (Default: -1).

            port (int): The port this server will listen for clients on.
                Default can be found in the
                :obj:`~bqskit.runtime.default_server_port` global variable.
        """
        ServerBase.__init__(self)

        # See DetachedServer for more info on the following fields:
        self.clients: dict[Connection, set[uuid.UUID]] = {}
        self.tasks: dict[uuid.UUID, tuple[int, Connection]] = {}
        self.mailbox_to_task_dict: dict[int, uuid.UUID] = {}
        self.mailboxes: dict[int, ServerMailbox] = {}
        self.mailbox_counter = 0

        # Start workers
        self.spawn_workers(num_workers)

        # Connect to client
        client_conn = self.listen_once(port)
        self.clients[client_conn] = set()
        self.sel.register(
            client_conn,
            selectors.EVENT_READ,
            MessageDirection.CLIENT,
        )

    def handle_disconnect(self, conn: Connection) -> None:
        """A client disconnect in attached mode is equal to a shutdown."""
        self.handle_shutdown()

    def _handle_error(self, error_payload: tuple[int, str]) -> None:
        """Forward an error to the appropriate client and disconnect it."""
        client_conn = list(self.clients.keys())[0]
        if not isinstance(error_payload, tuple):
            m = (client_conn, RuntimeMessage.ERROR, error_payload)
            self.outgoing.append(m)
            time.sleep(1)
            self._handle_shutdown()

        m = (client_conn, RuntimeMessage.ERROR, error_payload[1])
        self.outgoing.append(m)
        time.sleep(1)
        self._handle_shutdown()


def start_attached_server(*args: Any, **kwargs: Any) -> None:
    """Start a runtime server in attached mode."""
    # Initialize the server
    server = AttachedServer(*args, **kwargs)

    # Run the server
    server.run()<|MERGE_RESOLUTION|>--- conflicted
+++ resolved
@@ -2,11 +2,6 @@
 from __future__ import annotations
 
 import selectors
-<<<<<<< HEAD
-import signal
-import time
-=======
->>>>>>> f09310b9
 import uuid
 from multiprocessing.connection import Connection
 from typing import Any
@@ -73,20 +68,6 @@
         """A client disconnect in attached mode is equal to a shutdown."""
         self.handle_shutdown()
 
-    def _handle_error(self, error_payload: tuple[int, str]) -> None:
-        """Forward an error to the appropriate client and disconnect it."""
-        client_conn = list(self.clients.keys())[0]
-        if not isinstance(error_payload, tuple):
-            m = (client_conn, RuntimeMessage.ERROR, error_payload)
-            self.outgoing.append(m)
-            time.sleep(1)
-            self._handle_shutdown()
-
-        m = (client_conn, RuntimeMessage.ERROR, error_payload[1])
-        self.outgoing.append(m)
-        time.sleep(1)
-        self._handle_shutdown()
-
 
 def start_attached_server(*args: Any, **kwargs: Any) -> None:
     """Start a runtime server in attached mode."""
