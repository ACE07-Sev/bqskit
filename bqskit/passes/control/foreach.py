"""This module implements the ForEachBlockPass class."""
from __future__ import annotations

import logging
from typing import Callable

from bqskit.compiler.basepass import _sub_do_work
from bqskit.compiler.basepass import BasePass
from bqskit.compiler.machine import MachineModel
from bqskit.compiler.passdata import PassData
from bqskit.compiler.workflow import Workflow
from bqskit.compiler.workflow import WorkflowLike
from bqskit.ir.circuit import Circuit
from bqskit.ir.gates.circuitgate import CircuitGate
from bqskit.ir.gates.constant.unitary import ConstantUnitaryGate
from bqskit.ir.gates.parameterized.pauli import PauliGate
from bqskit.ir.gates.parameterized.unitary import VariableUnitaryGate
from bqskit.ir.operation import Operation
from bqskit.ir.point import CircuitPoint
from bqskit.runtime import get_runtime

_logger = logging.getLogger(__name__)


class ForEachBlockPass(BasePass):
    """
    A pass that executes other passes on each block in the circuit.

    This is a control pass that executes a workflow on every block in the
    circuit. This will be done in parallel.
    """

    key = 'ForEachBlockPass_data'
    """The key in data, where block data will be put."""

    pass_down_key_prefix = 'ForEachBlockPass_pass_down_'
    """If a key exists in the pass data with this prefix, pass it to blocks."""

    def __init__(
        self,
        loop_body: WorkflowLike,
        calculate_error_bound: bool = False,
        collection_filter: Callable[[Operation], bool] | None = None,
        replace_filter: Callable[[Circuit, Operation], bool] | None = None,
        batch_size: int | None = None,
    ) -> None:
        """
        Construct a ForEachBlockPass.

        Args:
            loop_body (WorkflowLike): The workflow to execute on every block.

            calculate_error_bound (bool): If set to true, will calculate
                errors on blocks after running `loop_body` on them and
                use these block errors to calculate an upper bound on the
                full circuit error. (Default: False)

            collection_filter (Callable[[Operation], bool] | None):
                A predicate that determines which operations should have
                `loop_body` called on them. Called with each operation
                in the circuit. If this returns true, that operation will
                be formed into an individual circuit and passed through
                `loop_body`. Defaults to all CircuitGates,
                ConstantUnitaryGates, and VariableUnitaryGates.

            replace_filter (Callable[[Circuit, Operation], bool] | None):
                A predicate that determines if the resulting circuit, after
                calling `loop_body` on a block, should replace the original
                operation. Called with the circuit output from `loop_body`
                and the original operation. If this returns true, the
                operation will be replaced with the new circuit.
                Defaults to always replace.

            batch_size (int): (Deprecated).
        """
        if batch_size is not None:
            import warnings
            warnings.warn(
                'Batch size is no longer supported, this warning will'
                ' become an error in a future update.',
                DeprecationWarning,
            )

        self.calculate_error_bound = calculate_error_bound
        self.collection_filter = collection_filter or default_collection_filter
        self.replace_filter = replace_filter or default_replace_filter
        self.workflow = Workflow(loop_body)

        if not callable(self.collection_filter):
            raise TypeError(
                'Expected callable method that maps Operations to booleans for'
                f' collection_filter, got {type(self.collection_filter)}.',
            )

        if not callable(self.replace_filter):
            raise TypeError(
                'Expected callable method that maps Circuit and Operations to'
                f' bools for replace_filter, got {type(self.replace_filter)}.',
            )

    async def run(self, circuit: Circuit, data: PassData) -> None:
        """Perform the pass's operation, see :class:`BasePass` for more."""
        # Make room in data for block data
        if self.key not in data:
            data[self.key] = []

        # Collect blocks
        blocks: list[tuple[int, Operation]] = []
        for cycle, op in circuit.operations_with_cycles():
            if self.collection_filter(op):
                blocks.append((cycle, op))

        # No blocks, no work
        if len(blocks) == 0:
            data[self.key].append([])
            return

        # Get the machine model
        model = data.model
        coupling_graph = data.connectivity

        # Preprocess blocks
        subcircuits: list[Circuit] = []
        block_datas: list[PassData] = []
        for i, (cycle, op) in enumerate(blocks):

            # Form Subcircuit
            if isinstance(op.gate, CircuitGate):
                subcircuit = op.gate._circuit.copy()
                subcircuit.set_params(op.params)
            else:
                subcircuit = Circuit.from_operation(op)

            # Form Submodel
            subradixes = [circuit.radixes[q] for q in op.location]
            subnumbering = {op.location[i]: i for i in range(len(op.location))}
            submodel = MachineModel(
                len(op.location),
                coupling_graph.get_subgraph(op.location, subnumbering),
                model.gate_set,
                subradixes,
            )

            # Form Subdata
            block_data: PassData = PassData(subcircuit)
            block_data['subnumbering'] = subnumbering
            block_data['model'] = submodel
            block_data['point'] = CircuitPoint(cycle, op.location[0])
            block_data['calculate_error_bound'] = self.calculate_error_bound
<<<<<<< HEAD
            for key in data:
                if key.startswith(self.pass_down_key_prefix):
                    block_data[key] = data[key]
=======
            block_data.seed = data.seed
>>>>>>> e78b91c3

            subcircuits.append(subcircuit)
            block_datas.append(block_data)

        # Do the work
        results = await get_runtime().map(
            _sub_do_work,
            [self.workflow] * len(subcircuits),
            subcircuits,
            block_datas,
        )

        # Unpack results
        completed_subcircuits, completed_block_datas = zip(*results)

        # Postprocess blocks
        points: list[CircuitPoint] = []
        ops: list[Operation] = []
        error_sum = 0.0
        for i, (cycle, op) in enumerate(blocks):
            subcircuit = completed_subcircuits[i]
            block_data = completed_block_datas[i]

            # Mark Blocks to be Replaced
            if self.replace_filter(subcircuit, op):
                _logger.debug(f'Replacing block {i}.')
                points.append(CircuitPoint(cycle, op.location[0]))
                ops.append(
                    Operation(
                        CircuitGate(subcircuit, True),
                        op.location,
                        subcircuit.params,
                    ),
                )
                block_data['replaced'] = True

                # Calculate Error
                if self.calculate_error_bound:
                    error_sum += block_data.error
            else:
                block_data['replaced'] = False

        # Replace blocks
        circuit.batch_replace(points, ops)

        # Record block data into pass data
        data[self.key].append(completed_block_datas)

        # Record error
        if self.calculate_error_bound:
            data.error = (1 - ((1 - data.error) * (1 - error_sum)))
            _logger.debug(f'New circuit error is {data.error}.')


def default_collection_filter(op: Operation) -> bool:
    return isinstance(
        op.gate, (
            CircuitGate,
            ConstantUnitaryGate,
            VariableUnitaryGate,
            PauliGate,
        ),
    )


def default_replace_filter(circuit: Circuit, op: Operation) -> bool:
    return True<|MERGE_RESOLUTION|>--- conflicted
+++ resolved
@@ -147,13 +147,10 @@
             block_data['model'] = submodel
             block_data['point'] = CircuitPoint(cycle, op.location[0])
             block_data['calculate_error_bound'] = self.calculate_error_bound
-<<<<<<< HEAD
             for key in data:
                 if key.startswith(self.pass_down_key_prefix):
                     block_data[key] = data[key]
-=======
             block_data.seed = data.seed
->>>>>>> e78b91c3
 
             subcircuits.append(subcircuit)
             block_datas.append(block_data)
